require 'tmx'

class TileInfoHelper
  class << self
    def tiles_near_unit(tile_info, u, pos, r)
      tiles = Set.new
      range = r.distance
      tile_x = pos.tile_x
      tile_y = pos.tile_y
      ((tile_x-range)..(tile_x+range)).each do |x|
        ((tile_y-range)..(tile_y+range)).each do |y|
          tiles << [x,y]
        end
      end
      tiles
    end

    # these are tiles who's occupants or resources have changed
    def dirty_tile(tile_info, x, y)
      tile_info.dirty_tiles << [x,y]
    end

    def dirty_tiles(tile_info)
      dirties = tile_info.dirty_tiles
      tile_info.dirty_tiles = Set.new
      dirties
    end

    def see_tile(tile_info, x,y)
      tile_info.seen_tiles[x] ||= {}
      tile_info.seen_tiles[x][y] = true
    end

    def seen_tile?(tile_info, x,y)
      tile_info.seen_tiles[x] && tile_info.seen_tiles[x][y]
    end

    def can_see_tile?(tile_info, x,y)
      # TODO make this a faster lookup via a Hash
      tile_info.interesting_tiles.include?([x,y])
    end

  end
end

class MapInfoHelper
  class << self
    def blocked?(info, x, y)
      tile = at(info, x, y)
      tile.nil? || tile.blocked?
    end

    def init_at(info,x,y,static_tile_info)
      info.tiles[x] ||= {}
      info.tiles[x][y] = static_tile_info
    end

    def at(info,x,y)
      return nil if x < 0 || x > info.width-1 || y < 0 || y > info.height-1
      col = info.tiles[x]
      col[y] if col
    end

    def remove_resource_at(info,x,y)
      add_resource_at(info,x,y,nil)
    end

    def add_resource_at(info,x,y,res)
      tile = at(info,x,y)
      if tile
        tile.resource = res
      else
        puts "WARNING: trying to place a resource off the map"
      end
    end

    def units_at(info,x,y)
      tile = at(info,x,y)
      tile ? tile.units : []
    end

    def add_unit_at(info,x,y,id)
      at(info,x,y).units << id
    end

    def remove_unit_from(info,x,y,id)
      units_at(info,x,y).delete(id)
    end

    def resource_at(info,x,y)
      tile = at(info, x, y)
      tile && tile.resource
    end

  end
end

class Map
  attr_reader :width, :height, :tiles, :objects

  RESOURCE_IDS = [78,112,94,113]
  TYPE_FOR_TILE_INDEX = {
    0 => :dirt,
    21 => :tree1,
    22 => :tree2,
    38 => :tree4,
    39 => :tree5,
    40 => :tree6,
<<<<<<< HEAD
    95 => :rock1,
=======

    127 => :ff_cap_down,
    128 => :ff_cap_left,
    129 => :ff_cap_right,
    130 => :ff_cap_up,

    131 => :ff_corner_1,
    132 => :ff_corner_2,
    133 => :ff_corner_3,
    134 => :ff_corner_4,

    135 => :ff_cross,
    136 => :ff_single_horizontal,
    137 => :ff_single_vertical,

    138 => :ff_horizontal,
    139 => :ff_vertical,

    140 => :ff_t_down,
    141 => :ff_t_left,
    142 => :ff_t_right,
    143 => :ff_t_up,
>>>>>>> aa23aa5f
  }

  def initialize(w,h, objects)
    @objects = objects
    @width = w
    @height = h
    @tiles = Hash.new do |h,k|
      h[k] = Hash.new do |hh,kk|
        hh[kk] = Tile.new
      end
    end
  end

  def at(x,y)
    return nil if x < 0 || x > @width-1 || y < 0 || y > @height-1
    @tiles[x][y]
  end

  def self.load_from_file(file_name)
    raise "Cannot load map from #{file_name}. File not found" unless File.exists? file_name
    tmx = Tmx.load(file_name)

    tileset_image = tmx.tilesets.first.image
    tile_size = tmx.tilesets.first.tilewidth

    layers = tmx.layers.group_by(&:name)
    objects = tmx.objects

    terrain = layers["terrain"].first
    environment = layers["environment"].first
    blocked = layers["blocked"].first
    w = tmx["width"]
    h = tmx["height"]

    Map.new(w,h,objects).tap do |m|
			blocked.data.each.with_index do |tile_id, i|
				x = i % environment.width
				y = i / environment.width

				# tile = new_tile_for_index(tile_id, x,y)
				m.at(x,y).blocked = tile_id != 0
			end

			environment.data.each.with_index do |tile_id, i|
				x = i % environment.width
				y = i / environment.width

				# tile = new_tile_for_index(tile_id, x,y)
        type = TYPE_FOR_TILE_INDEX[tile_id]
        puts "unknown tile id: #{tile_id}" unless type
				m.at(x,y).type = type if type
			end
    end
  end

  def self.generate(w,h)
    Map.new(w,h).tap do |m|
      # m.at(0,0).objects << Tree.new
      # m.at(6,6).objects << Tree.new
    end
  end
end

class Tile
  TYPES = [:dirt]
  WALKABLE_TYPES = [:dirt]
  attr_accessor :objects, :units, :type, :blocked, :resource
  def initialize(type = :dirt)
    @type = type
    @objects = []
    @units = []
  end

  def blocked?
    !!@blocked || !!@resource
  end

  def image
    @image ||= (@type.nil? || @type == :dirt) ? [:dirt1, :dirt2].sample : @type
  end

  def walkable?
    WALKABLE_TYPES.include? @type && @objects.empty? # assume all objects block for now
  end

  def to_json(*opts)
    json = {}
    json['blocked'] = blocked? if blocked?
    json['units'] = @units unless @units.empty?
    json['objects'] = @objects unless @objects.empty?
    json['resource'] = resource if resource
    json.to_json(*opts)
  end
end<|MERGE_RESOLUTION|>--- conflicted
+++ resolved
@@ -106,9 +106,7 @@
     38 => :tree4,
     39 => :tree5,
     40 => :tree6,
-<<<<<<< HEAD
     95 => :rock1,
-=======
 
     127 => :ff_cap_down,
     128 => :ff_cap_left,
@@ -131,7 +129,6 @@
     141 => :ff_t_left,
     142 => :ff_t_right,
     143 => :ff_t_up,
->>>>>>> aa23aa5f
   }
 
   def initialize(w,h, objects)
