--- conflicted
+++ resolved
@@ -156,13 +156,8 @@
 
   def start!
     @start = true
-<<<<<<< HEAD
-    Prefab.timer(entity_manager: @entity_manager)
+    Prefab.timer(entity_manager: @entity_manager, time: @time)
     start_sim_thread(@entity_manager.deep_clone, @input_queue, @next_turn_queue)
-=======
-    Prefab.timer(entity_manager: @entity_manager, time: @time)
-    start_sim_thread(@entity_manager.deep_clone, @data_out_queue, @next_turn_queue)
->>>>>>> b82c0f0f
   end
 
   def started?
