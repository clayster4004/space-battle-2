--- conflicted
+++ resolved
@@ -161,13 +161,8 @@
         STEPS_PER_TURN.times do |i|
           total_time = step_count * RtsGame::SIMULATION_STEP
           input = InputSnapshot.new(nil, total_time)
-<<<<<<< HEAD
           input[:messages] = msgs if i == 0
-          @world.update ents, SIMULATION_STEP, input, nil
-=======
-          input[:messages] = msgs if i == 0 
           @world.update ents, SIMULATION_STEP, input, @resources #nil
->>>>>>> 42947b3b
           step_count += 1
         end
 
