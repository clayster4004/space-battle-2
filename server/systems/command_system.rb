class CommandSystem
  def update(entity_manager, dt, input, res)
    msgs = input[:messages]
    if msgs
      msgs.each do |msg|
        msg_data = msg.data
        next unless msg_data
        cmds = msg_data['commands'] || []
        map_info = entity_manager.first(MapInfo).get(MapInfo)
        cmds.each do |cmd|
          raw_c = cmd['command']
          next unless raw_c
          c = raw_c.upcase
          uid = cmd['unit']
          player_info = entity_manager.query(
            Q.must(PlayerOwned).with(id: msg.connection_id).
            must(PlayerInfo)).first.components.last
          player_info.total_commands += 1

          if c == 'MOVE'
            ent = entity_manager.find_by_id(uid, Unit, Position, PlayerOwned)
            player_info.invalid_commands += 1 if ent.nil?
            next unless ent


            u, pos, owner = ent.components

            if owner.id == msg.connection_id
              dir = RtsGame::DIR_VECS[cmd['dir']]
              if dir.nil?
                u.status = :idle
                u.dirty = true
                puts "Invalid MOVE DIR #{dir} for unit #{uid} from player #{msg.connection_id}"
                player_info.invalid_commands += 1
                next
              end

              target_tile_x = pos.tile_x + dir.x
              target_tile_y = pos.tile_y + dir.y
              target = vec(target_tile_x, target_tile_y)*RtsGame::TILE_SIZE

<<<<<<< HEAD
              unless MapInfoHelper.blocked?(map_info, target_tile_x, target_tile_y) ||
                u.status == :moving || u.status == :dead || entity_manager.find_by_id(uid, MovementCommand)
                entity_manager.add_component(id: uid,
=======
              if MapInfoHelper.blocked?(map_info, target_tile_x, target_tile_y) || 
                u.status == :moving || u.status == :dead || entity_manager.find_by_id(uid, MovementCommand)
                player_info.invalid_commands += 1
              else
                entity_manager.add_component(id: uid, 
>>>>>>> aa23aa5f
                  component: MovementCommand.new(target_vec: target) )
              end
            end

          elsif c == 'CREATE'
            type = cmd['type']
            unless type && info = RtsGame::UNITS[type.to_sym]
              player_info.invalid_commands += 1
              next
            end

            base_ent = entity_manager.find(Base, Unit, PlayerOwned).
              select{|ent| ent.get(PlayerOwned).id == msg.connection_id}.first

<<<<<<< HEAD
            unless base_ent.nil? || base_ent.get(Unit).status != :idle
              entity_manager.add_component(id: base_ent.id,
=======
            if base_ent.nil? || base_ent.get(Unit).status != :idle
              player_info.invalid_commands += 1
            else
              entity_manager.add_component(id: base_ent.id, 
>>>>>>> aa23aa5f
                component: CreateCommand.new(type: type.to_sym, build_time: info[:create_time]) )
            end

          elsif c == 'IDENTIFY'
            name, uid = cmd.values_at('name','unit')
            ent = nil
            if uid
              ent = entity_manager.find_by_id(uid, Unit, PlayerOwned, Label)
            else
              name = "#{name} (#{msg.connection_id})"
              ent = entity_manager.query(
                Q.must(PlayerOwned).with(id: msg.connection_id).
                  must(Label).
                  must(Named).with(name: "player-name")
                ).first
            end
            if ent.nil?
              player_info.invalid_commands += 1
              next
            end
<<<<<<< HEAD
            next unless ent
=======
>>>>>>> aa23aa5f
            ent.get(Label).text = name

          elsif c == 'SHOOT'
            dx, dy, uid = cmd.values_at('dx','dy','unit')
            ent = entity_manager.find_by_id(uid, Unit, Position, PlayerOwned, Attack)
<<<<<<< HEAD
            next unless ent
=======
            if ent.nil?
              player_info.invalid_commands += 1
              next
            end
>>>>>>> aa23aa5f

            u, pos, owner = ent.components
            if owner.id == msg.connection_id && u.status == :idle
              entity_manager.add_component(id: uid, component: ShootCommand.new(id: uid, dx: dx, dy: dy))
            else
              player_info.invalid_commands += 1
            end

          elsif c == 'MELEE'
            target, uid = cmd.values_at('target','unit')
            ent = entity_manager.find_by_id(uid, Unit, Position, PlayerOwned, Attack)
<<<<<<< HEAD
            next unless ent
=======
            if ent.nil?
              player_info.invalid_commands += 1
              next
            end
>>>>>>> aa23aa5f

            u, pos, owner = ent.components
            if owner.id == msg.connection_id && u.status == :idle
              entity_manager.add_component(id: uid, component: MeleeCommand.new(id: uid, target: target))
            else
              player_info.invalid_commands += 1
            end

          elsif c == 'GATHER'
            ent = entity_manager.find_by_id(uid, Unit, Position, ResourceCarrier, PlayerOwned)
            if ent.nil?
              player_info.invalid_commands += 1
              next
            end

            u, pos, res_car, owner = ent.components
            if owner.id == msg.connection_id && u.status == :idle
              unless res_car.resource == 0
                player_info.invalid_commands += 1
                next
              end

              dir = RtsGame::DIR_VECS[cmd['dir']]
              if dir.nil?
                u.status = :idle
                u.dirty = true
                puts "Invalid HARVEST DIR #{dir} for unit #{uid} from player #{msg.connection_id}"
                player_info.invalid_commands += 1
                next
              end
              target_tile_x = pos.tile_x + dir.x
              target_tile_y = pos.tile_y + dir.y

              res_info = MapInfoHelper.resource_at(map_info, target_tile_x, target_tile_y)
<<<<<<< HEAD
              if res_info

                tile_infos =  {}
=======
              if res_info.nil?
                player_info.invalid_commands += 1
              else
                tile_infos =  {} 
>>>>>>> aa23aa5f
                entity_manager.each_entity(PlayerOwned, TileInfo) do |ent|
                  player, tile_info = ent.components
                  tile_infos[player.id] = tile_info
                end
                tile_infos.values.each do |tile_info|
                  TileInfoHelper.dirty_tile(tile_info, target_tile_x, target_tile_y)
                end

                resource_ent = entity_manager.find_by_id(res_info[:id], Resource, Label)
                resource = resource_ent.get(Resource)

                resource.total -= resource.value
                resource_ent.get(Label).text = "#{resource.total}"

                res_car.resource = resource.value
                u.dirty = true
                u.status = :idle
                
                res_image = res_car.resource > 10 ? :large_res1 : :small_res1
                entity_manager.add_component(id: uid, component: Decorated.new(image: res_image, scale: 0.3, offset: vec(10, -10)))

                sound = SoundEffectEvent.new(sound_to_play: [:harvest_sound1, :harvest_sound2].sample)
                entity_manager.add_component(id: uid, component: sound)

                if resource.total <= 0
                  MapInfoHelper.remove_resource_at(map_info, target_tile_x, target_tile_y)
                  entity_manager.remove_entity(id: res_info[:id])
                end
              end

            end

          end
        end
      end
    end

  end
end<|MERGE_RESOLUTION|>--- conflicted
+++ resolved
@@ -39,17 +39,11 @@
               target_tile_y = pos.tile_y + dir.y
               target = vec(target_tile_x, target_tile_y)*RtsGame::TILE_SIZE
 
-<<<<<<< HEAD
-              unless MapInfoHelper.blocked?(map_info, target_tile_x, target_tile_y) ||
-                u.status == :moving || u.status == :dead || entity_manager.find_by_id(uid, MovementCommand)
-                entity_manager.add_component(id: uid,
-=======
               if MapInfoHelper.blocked?(map_info, target_tile_x, target_tile_y) || 
                 u.status == :moving || u.status == :dead || entity_manager.find_by_id(uid, MovementCommand)
                 player_info.invalid_commands += 1
               else
                 entity_manager.add_component(id: uid, 
->>>>>>> aa23aa5f
                   component: MovementCommand.new(target_vec: target) )
               end
             end
@@ -64,15 +58,10 @@
             base_ent = entity_manager.find(Base, Unit, PlayerOwned).
               select{|ent| ent.get(PlayerOwned).id == msg.connection_id}.first
 
-<<<<<<< HEAD
-            unless base_ent.nil? || base_ent.get(Unit).status != :idle
-              entity_manager.add_component(id: base_ent.id,
-=======
             if base_ent.nil? || base_ent.get(Unit).status != :idle
               player_info.invalid_commands += 1
             else
               entity_manager.add_component(id: base_ent.id, 
->>>>>>> aa23aa5f
                 component: CreateCommand.new(type: type.to_sym, build_time: info[:create_time]) )
             end
 
@@ -93,23 +82,15 @@
               player_info.invalid_commands += 1
               next
             end
-<<<<<<< HEAD
-            next unless ent
-=======
->>>>>>> aa23aa5f
             ent.get(Label).text = name
 
           elsif c == 'SHOOT'
             dx, dy, uid = cmd.values_at('dx','dy','unit')
             ent = entity_manager.find_by_id(uid, Unit, Position, PlayerOwned, Attack)
-<<<<<<< HEAD
-            next unless ent
-=======
             if ent.nil?
               player_info.invalid_commands += 1
               next
             end
->>>>>>> aa23aa5f
 
             u, pos, owner = ent.components
             if owner.id == msg.connection_id && u.status == :idle
@@ -121,14 +102,10 @@
           elsif c == 'MELEE'
             target, uid = cmd.values_at('target','unit')
             ent = entity_manager.find_by_id(uid, Unit, Position, PlayerOwned, Attack)
-<<<<<<< HEAD
-            next unless ent
-=======
             if ent.nil?
               player_info.invalid_commands += 1
               next
             end
->>>>>>> aa23aa5f
 
             u, pos, owner = ent.components
             if owner.id == msg.connection_id && u.status == :idle
@@ -163,16 +140,10 @@
               target_tile_y = pos.tile_y + dir.y
 
               res_info = MapInfoHelper.resource_at(map_info, target_tile_x, target_tile_y)
-<<<<<<< HEAD
-              if res_info
-
-                tile_infos =  {}
-=======
               if res_info.nil?
                 player_info.invalid_commands += 1
               else
                 tile_infos =  {} 
->>>>>>> aa23aa5f
                 entity_manager.each_entity(PlayerOwned, TileInfo) do |ent|
                   player, tile_info = ent.components
                   tile_infos[player.id] = tile_info
